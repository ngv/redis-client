// redis.js - a Redis client for RingoJS server-side JavaScript
//
// Please review the Redis command reference and protocol specification:
//
// http://code.google.com/p/redis/wiki/CommandReference
// http://code.google.com/p/redis/wiki/ProtocolSpecification
//
// This implementation should make for easy maintenance given that Redis
// commands follow only a couple of conventions.  To add support for a new
// command, simply add the name to either 'inlineCommands' or 'bulkCommands'
// below.
//
// Replies are handled generically and shouldn't need any updates unless Redis
// adds a completely new response type (other than status code, integer, error,
// bulk, and multi-bulk).  See http://code.google.com/p/redis/wiki/ReplyTypes
//
// To learn more about RingoJS, see http://ringojs.org.
//
// Maksim Lin <maksim.lin@ngv.vic.gov.au>

export('Redis');

var log = require('ringo/logging').getLogger(module.id);

function debug(data) {
	include('ringo/shell');
    writeln(data);
	//log.debug(data);
}

<<<<<<< HEAD
var {PrintWriter, BufferedReader, InputStreamReader, OutputStreamWriter} = Packages.java.io;
=======
var {PrintWriter, BufferedReader, DataInputStream, OutputStreamWriter} = Packages.java.io;
>>>>>>> 4bfb8a8f
var {Charset} = Packages.java.nio.charset;
var {StringBuilder} = Packages.java.lang;

var _out, _inp;
var multiBulkCount;

var CRLF = "\r\n";
var CR = 13;
var LF = 10;
var CRLF_LENGTH = 2;
var RES_TYPE_OFFSET = 1;

/**
 *
 * @param host
 * @param port
 * @returns
 */
function Redis(host, port) {
    this.port = port || 6379;
    this.host = host || '127.0.0.1';
}


/**
 * Create a connection to the db
 * and assign listeners to our connection
 * events
 *
 * If we created this connection as a result of a
 * Redis command, run the command as a callback
 * when connection is created.
 **/
Redis.prototype.connect = function() {

  log.debug(">Creating a new connection!");

  // create connection and set encoding to UTF8
  if (this._conn) {
      this.quit();
  }

  this._conn = new Packages.java.net.Socket(this.host, this.port);

  //this._out = new PrintWriter(this._conn.getOutputStream(), true);
<<<<<<< HEAD
  this._out = new PrintWriter(new OutputStreamWriter(this._conn.getOutputStream(), Charset.forName("UTF-8")), true);
  this._inp = new BufferedReader(new InputStreamReader(this._conn.getInputStream(), Charset.forName("UTF-8")));
=======
  this._out = new PrintWriter(new OutputStreamWriter(this._conn.getOutputStream(), "UTF-8"), true);
  
  //this._inp = new BufferedReader(new InputStreamReader(this._conn.getInputStream(), Charset.forName("UTF-8")));
  this._inp = new InputStreamReader(new DataInputStream(this._conn.getInputStream()));
>>>>>>> 4bfb8a8f
}

/**
 * Close connection to the Redis server
 */
Redis.prototype.quit = function() {
  if (!this._conn || !this._conn.isConnected()) {
      this.fatal("connection is not open");
  }
  log.debug('> quit');
  this._out.write('quit' + CRLF);
  this._conn.close();
  this._conn = null;
};

Redis.prototype.toString = function () {
    return "[Redis ]";
}


// Commands supported by Redis
// Note: 'sort' and 'quit' are handled as special cases.

var commands = {
  auth:1,        get:1,         mget:1,        incr:1,        incrby:1,
  decr:1,        decrby:1,      exists:1,      del:1,         type:1,
  keys:1,        randomkey:1,   rename:1,      renamenx:1,    dbsize:1,
  expire:1,      ttl:1,         llen:1,        lrange:1,      ltrim:1,
  lindex:1,      lpop:1,        rpop:1,        scard:1,       sinter:1,
  sinterstore:1, sunion:1,      sunionstore:1, smembers:1,    select:1,
  move:1,        flushdb:1,     flushall:1,    save:1,        bgsave:1,
  lastsave:1,    shutdown:1,    info:1,        ping:1,

  set:1,         getset:1,      setnx:1,       rpush:1,       lpush:1,
  lset:1,        lrem:1,        sadd:1,        srem:1,        smove:1,
  sismember:1,

  zadd:1, zrem:1, zscore:1, zcard:1, zincrby: 1
};



Redis.prototype.fatal = function(errorMessage) {
  log.error("\n\nFATAL: " + errorMessage + "\n");

  //close off conn so anything bad still in it is not kept for next cmd to redis
  this._conn && this._conn.close();
  this._conn = null;
  throw errorMessage;
}

function maybeConvertToNumber(str) {
  if (/^\s*\d+\s*$/.test(str))
    return parseInt(str, 10);

  if (/^\s*\d+\.(\d+)?\s*$/.test(str))
    return parseFloat(str);

  return str;
}

// Format an inline redis command.
// See http://code.google.com/p/redis/wiki/ProtocolSpecification#Simple_INLINE_commands

function formatInline(commandName, commandArgs, argCount) {
  var str = commandName;

  for (var i = 0; i < argCount; ++i)
    str += ' ' + commandArgs[i];

  return str + CRLF;
}

// Format a bulk redis command.
// e.g. lset key index value => lset key index value-length\r\nvalue\r\n
// where lset is commandName; key, index, and value are commandArgs
// See http://code.google.com/p/redis/wiki/ProtocolSpecification#Bulk_commands

function formatBulk(commandName, commandArgs, argCount) {
  var args = commandName;

  for (var i = 0; i < argCount - 1; ++i) {
    var val = typeof(commandArgs[i]) != 'string'
      ? commandArgs[i].toString()
      : commandArgs[i];

    args += ' ' + val;
  }

  var lastArg = typeof(commandArgs[argCount - 1]) != 'string'
    ? commandArgs[ar/gCount - 1].toString()
    : commandArgs[argCount - 1];

  var cmd = args + ' ' + lastArg.length + CRLF + lastArg + CRLF;

  return cmd;
}

/**
 * As of redis version 1.1, we can send all commands using the multibulk cmd protocol
 * to ensure binary safe strings and proves a single consistent cmd sending protocol
 * for all redis commands.
 *
 * @param commandName
 * @param commandArgs
 * @param argCount
 * @returns
 */
function formatMultiBulkCommand(commandName, commandArgs) {

	var cmd = new StringBuilder(100);

	cmd.append('*'+(commandArgs.length+1)+CRLF);
	cmd.append("$"+commandName.length+CRLF);
	cmd.append(commandName+CRLF);
	for(var i = 0; i < commandArgs.length; i++) {
		cmd.append('$'+(new Packages.java.lang.String(commandArgs[i])).getBytes('UTF-8').length+CRLF);
		cmd.append(commandArgs[i].toString()+CRLF);
	}
	return cmd.toString();
}

// Creates a function to send a command to the redis server.
function createCommandSender(commandName) {
  return function() {

    this.currentCmd = commandName;
    var commandArgs = arguments;

    if (!this._conn || !this._conn.isConnected()) {
      log.debug('Connection is not open - attempting to reopen');
      this.connect(); //FIXME: need to rem host & port if they are set so they are used here
    }

    // Format the command and send it.
    var cmd;

    //if (inlineCommands[commandName]) {
    //  cmd = formatInline(commandName, commandArgs, commandArgs.length);
    //} else if (bulkCommands[commandName]) {
    if (commands[commandName]) {
      cmd = formatMultiBulkCommand(commandName, commandArgs);
    } else {
      this.fatal('unknown command ' + commandName);
    }

    debug('> ' + cmd);
    
    this._out.print(cmd);
    this._out.flush();

    return processResponse(this._inp, this.currentCmd);
  };
}

// Create command senders for all commands
for (var commandName in commands) {
    Redis.prototype[commandName] = createCommandSender(commandName);
}

/**
 *
 * @param {BufferedReader} responseBuffer response from redis server
 * @returns {Object} a string or array of Strings with result
 */
function processResponse(responseBuffer, currentCmd) {

  try {
      // Read first char of Redis response to find out type of response?
      var typePrefix =  String.fromCharCode(responseBuffer.read());
  } catch(e) {
      this.fatal("Error during responseBuffer.read"+e);

  }
  if ('-+$*:'.indexOf(typePrefix) < 0) {
      this.fatal("invalid Redis type Prefix:"+typePrefix+" responseBuffer:"+responseBuffer.readLine());
  }
  log.debug('<type char:'+typePrefix);

  var handler = replyPrefixToHandler[typePrefix];

  return postProcessResults(handler(responseBuffer), currentCmd);
}


function handleBulkReply(responseBuffer) {

  var valueLength = parseInt(responseBuffer.readLine(), 10);

  if (valueLength == -1) {
      return null;
  }

  var buf = java.lang.reflect.Array.newInstance(java.lang.Byte.TYPE, valueLength);

  responseBuffer.read(buf);
  responseBuffer.read();responseBuffer.read(); //read out trailing CR+LF

  var s = String(java.lang.String(buf));
  debug("<s:"+s);
  return s;
}

function handleMultiBulkReply(responseBuffer) {

  var count = parseInt(responseBuffer.readLine(), 10);

  log.debug('> Multibulk count is (' + count + ')');

  if (count === -1) {
      return [ null ];
  }

  var entries = [];

  for (var i = 0; i < count; ++i) {
    responseBuffer.read(); //swallow intial "4" as handleBulkReply expects this
    var bulkReply = handleBulkReply(responseBuffer);
    entries = entries.concat(bulkReply);
  }
  return entries;
}

function handleSingleLineReply(responseBuffer) {
  var line = responseBuffer.readLine();

  // Most single-line replies are '+OK' so convert such to a true value.
  if (line === 'OK') {
      value = true;
  } else {
      var value = line;
  }
  return value;
}

function handleIntegerReply(responseBuffer) {
  return parseInt(responseBuffer.readLine(), 10);
}

function handleErrorReply(responseBuffer) {
  var line = responseBuffer.readLine();
  var errorMessage = (line.indexOf("ERR ") != 0)
    ? ("something bad happened: " + line)
    : line.substring(4, line.length);

  throw new Error(errorMessage);
}


// See http://code.google.com/p/redis/wiki/ReplyTypes
var replyPrefixToHandler = {
  '$': handleBulkReply,
  '*': handleMultiBulkReply,
  '+': handleSingleLineReply,
  ':': handleIntegerReply,
  '-': handleErrorReply
};

// INFO output is an object with properties for each server metadatum.
// KEYS output is a list (which is more intuitive than a ws-delimited string).

function postProcessResults(result, cmd) {

  switch (cmd) {
  case 'info':
    var infoObject = {};

    result.split('\r\n').forEach(function(line) {
      var parts = line.split(':');
      if (parts.length == 2) {
    	  infoObject[parts[0]] = maybeConvertToNumber(parts[1]);
      }
    });

    result = infoObject;
    break;

  case 'lastsave':
    result = maybeConvertToNumber(result);
    break;


  case 'setnx':
  case 'sadd':
  case 'sismember':
  case 'zadd':
  case 'zrem':
	  result = (result === 0) ? false : true;
	  break;

  default:
    break;
  }

  return result;
}


/**
 * Read this first: http://code.google.com/p/redis/wiki/SortCommand
 * options is an object which can have the following properties:
 *
 * 'byPattern': 'pattern'
 * 'limit': [start, numberOfResults]
 * 'getPatterns': [ 'pattern', 'pattern', ... ]
 * 'ascending': true|false
 * 'lexicographically': true|false
 */

exports.Redis.prototype.sort = function(key, options) {
	if (!this._conn || !this._conn.isConnected()) {
      debug('Connection is not open - attempting to reopen');
      this.connect();
    }

  var cmd = 'sort ' + key;

  if (typeof(options) == 'object') {
    var optBy = options.byPattern ? ('by ' + options.byPattern) : '';

    var optGet = '';
    if (options.getPatterns) {
      options.getPatterns.forEach(function(pat) {
        optGet += 'get ' + pat + ' ';
      });
    }

    var optAsc   = options.ascending         ? ''      : 'desc';
    var optAlpha = options.lexicographically ? 'alpha' : '';

    var optLimit = options.limit
      ? 'limit ' + options.limit[0] + ' ' + options.limit[1]
      : '';

    cmd += ' ' + optBy    + ' ' +
                 optLimit + ' ' +
                 optGet   + ' ' +
                 optAsc   + ' ' +
                 optAlpha + ' ' + CRLF;

    cmd = cmd.replace(/\s+$/, '') + CRLF;
  }

  log.debug('> ' + cmd);

  this.currentCmd = cmd;
  this._out.print(cmd);
  this._out.flush();

  return processResponse(this._inp, this.currentCmd);
};

<|MERGE_RESOLUTION|>--- conflicted
+++ resolved
@@ -28,11 +28,7 @@
 	//log.debug(data);
 }
 
-<<<<<<< HEAD
-var {PrintWriter, BufferedReader, InputStreamReader, OutputStreamWriter} = Packages.java.io;
-=======
 var {PrintWriter, BufferedReader, DataInputStream, OutputStreamWriter} = Packages.java.io;
->>>>>>> 4bfb8a8f
 var {Charset} = Packages.java.nio.charset;
 var {StringBuilder} = Packages.java.lang;
 
@@ -78,15 +74,12 @@
   this._conn = new Packages.java.net.Socket(this.host, this.port);
 
   //this._out = new PrintWriter(this._conn.getOutputStream(), true);
-<<<<<<< HEAD
-  this._out = new PrintWriter(new OutputStreamWriter(this._conn.getOutputStream(), Charset.forName("UTF-8")), true);
-  this._inp = new BufferedReader(new InputStreamReader(this._conn.getInputStream(), Charset.forName("UTF-8")));
-=======
+
+  //this._inp = new BufferedReader(new InputStreamReader(this._conn.getInputStream(), Charset.forName("UTF-8")));
   this._out = new PrintWriter(new OutputStreamWriter(this._conn.getOutputStream(), "UTF-8"), true);
-  
+
   //this._inp = new BufferedReader(new InputStreamReader(this._conn.getInputStream(), Charset.forName("UTF-8")));
   this._inp = new InputStreamReader(new DataInputStream(this._conn.getInputStream()));
->>>>>>> 4bfb8a8f
 }
 
 /**
@@ -234,7 +227,7 @@
     }
 
     debug('> ' + cmd);
-    
+
     this._out.print(cmd);
     this._out.flush();
 
