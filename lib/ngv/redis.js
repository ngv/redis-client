--- conflicted
+++ resolved
@@ -192,18 +192,8 @@
 	cmd.append(commandName+CRLF);
 	debug("cmd:"+commandName+" type"+(typeof commandArgs[0]) );
 	for(var i = 0; i < argCount; i++) {
-<<<<<<< HEAD
-		var arg = commandArgs[i];
-		if (typeof arg == 'number') { //in case we get passed in a number, we need to conv to string
-			arg = arg.toString();
-			debug("conv"+typeof arg)
-		}
-		cmd.append('$'+arg.length+CRLF);
-		cmd.append(arg+CRLF);
-=======
 		cmd.append('$'+commandArgs[i].toString().length+CRLF);
 		cmd.append(commandArgs[i].toString()+CRLF);
->>>>>>> e831dde5
 	}
 	return cmd.toString();
 }
