--- conflicted
+++ resolved
@@ -22,15 +22,12 @@
 
 var log = require('ringo/logging').getLogger(module.id);
 
-<<<<<<< HEAD
-=======
 function debug(data) {
 	//include('ringo/shell');
     //writeln(data);
 	log.debug(data);
 }
 
->>>>>>> e831dde5
 var {PrintWriter, BufferedReader, InputStreamReader} = Packages.java.io;
 var {Charset} = Packages.java.nio.charset;
 var {StringBuilder} = Packages.java.lang;
@@ -124,11 +121,7 @@
   log.error("\n\nFATAL: " + errorMessage + "\n");
 
   //close off conn so anything bad still in it is not kept for next cmd to redis
-<<<<<<< HEAD
-  conn.close();
-=======
   this._conn.close();
->>>>>>> e831dde5
   this._conn = null;
   throw errorMessage;
 }
@@ -276,11 +269,7 @@
 
   responseBuffer.read();responseBuffer.read(); //read out trailing CR+LF
 
-<<<<<<< HEAD
-  var s = java.lang.String(buf);
-=======
   var s = String(java.lang.String(buf));
->>>>>>> e831dde5
   log.debug("<s:"+s);
   return s;
 }
@@ -425,11 +414,7 @@
     cmd = cmd.replace(/\s+$/, '') + CRLF;
   }
 
-<<<<<<< HEAD
-  //log.debug('> ' + cmd);
-=======
   log.debug('> ' + cmd);
->>>>>>> e831dde5
 
   this.currentCmd = cmd;
   this._out.print(cmd);
